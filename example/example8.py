--- conflicted
+++ resolved
@@ -27,13 +27,8 @@
     while True:
         query = input(colored('your question: ', 'green'))
         query_vec = bc.encode([query])[0]
-<<<<<<< HEAD
         # compute normalized dot product as score
-        score = np.sum(query_vec * doc_vecs, axis=1)
-=======
-        # compute simple dot product as score
         score = np.sum(query_vec * doc_vecs, axis=1) / np.linalg.norm(doc_vecs, axis=1)
->>>>>>> b38a1ac2
         topk_idx = np.argsort(score)[::-1][:topk]
         print('top %d questions similar to "%s"' % (topk, colored(query, 'green')))
         for idx in topk_idx:
